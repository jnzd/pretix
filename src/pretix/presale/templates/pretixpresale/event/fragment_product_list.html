{% load i18n %}
{% load l10n %}
{% load eventurl %}
{% load money %}
{% load thumb %}
{% load eventsignal %}
{% load rich_text %}
<<<<<<< HEAD
{% for tup in items_by_category %}{% with category=tup.0 items=tup.1 id_prefix=tup.2 %}
    <section {% if category %}aria-labelledby="{{ id_prefix }}category-{{ category.id }}"{% else %}aria-label="{% trans "Uncategorized items" %}"{% endif %}{% if category.description %} aria-describedby="{{ id_prefix }}category-info-{{ category.id }}"{% endif %}>
        {% if category %}
            <h3 id="{{ id_prefix }}category-{{ category.id }}">{{ category.name }}</h3>
            {% if category.description %}
                <div id="{{ id_prefix }}category-info-{{ category.id }}">{{ category.description|localize|rich_text }}</div>
            {% endif %}
        {% endif %}
        {% for item in items %}
=======
{% for tup in items_by_category %}
    {% if tup.0 %}
        <section aria-labelledby="category-{{ tup.0.id }}"{% if tup.0.description %} aria-describedby="category-info-{{ tup.0.id }}"{% endif %}>
            <h3 id="category-{{ tup.0.id }}">{{ tup.0.name }}</h3>
            {% if tup.0.description %}
                <div id="category-info-{{ tup.0.id }}">{{ tup.0.description|localize|rich_text }}</div>
            {% endif %}
    {% else %}
        <section aria-labelledby="category-none">
            <h3 id="category-none" class="sr-only">{% trans "Uncategorized items" %}</h3>
    {% endif %}
        {% for item in tup.1 %}
>>>>>>> b1bfa1ac
            {% if item.has_variations %}
                <article aria-labelledby="{{ id_prefix }}item-{{ item.pk }}-legend"{% if item.description %} aria-describedby="{{ id_prefix }}item-{{ item.pk }}-description"{% endif %} class="item-with-variations{% if event.settings.show_variations_expanded %} details-open{% endif %}" id="{{ id_prefix }}item-{{ item.pk }}">
                    <div class="row product-row headline">
                        <div class="col-md-8 col-sm-6 col-xs-12">
                            {% if item.picture %}
                                <a href="{{ item.picture.url }}" class="productpicture"
                                   data-title="{{ item.name|force_escape|force_escape }}"
                                        {# Yes, double-escape to prevent XSS in lightbox #}
                                   data-lightbox="{{ item.id }}"
                                   aria-label="{% blocktrans trimmed with item=item.name %}Show full-size image of {{ item }}{% endblocktrans %}">
                                    <img src="{{ item.picture|thumb:'60x60^' }}"
                                         alt="{{ item.name }}"/>
                                </a>
                            {% endif %}
                            <div class="product-description {% if item.picture %}with-picture{% endif %}">
                                <h4 id="{{ id_prefix }}item-{{ item.pk }}-legend">{{ item.name }}</h4>
                                {% if item.description %}
                                    <div id="{{ id_prefix }}item-{{ item.pk }}-description" class="product-description">
                                        {{ item.description|localize|rich_text }}
                                    </div>
                                {% endif %}
                                {% if item.min_per_order and item.min_per_order > 1 %}
                                    <p>
                                        <small>
                                            {% blocktrans trimmed with num=item.min_per_order %}
                                                minimum amount to order: {{ num }}
                                            {% endblocktrans %}
                                        </small>
                                    </p>
                                {% endif %}
                            </div>
                        </div>
                        <div class="col-md-2 col-sm-3 col-xs-6 price">
                            {% if item.free_price %}
                                {% blocktrans trimmed with price=item.min_price|money:event.currency %}
                                    from {{ price }}
                                {% endblocktrans %}
                            {% elif item.min_price != item.max_price %}
                                <span class="sr-only">
                                {% blocktrans trimmed with from_price=item.min_price|money:event.currency to_price=item.max_price|money:event.currency  %}
                                    from {{ from_price }} to {{ to_price }}
                                {% endblocktrans %}
                                </span>
                                <span aria-hidden="true">{{ item.min_price|money:event.currency }} – {{ item.max_price|money:event.currency }}</span>
                            {% elif not item.min_price and not item.max_price and not item.mandatory_priced_addons %}
                                <span class="text-uppercase">{% trans "free" context "price" %}</span>
                            {% elif not item.mandatory_priced_addons  %}
                                {{ item.min_price|money:event.currency }}
                            {% endif %}
                        </div>
                        <div class="col-md-2 col-sm-3 col-xs-6 availability-box">
                            {% if not event.settings.show_variations_expanded %}
                                {% if item.best_variation_availability <= 10 %}
                                    {% if not item.min_price %}
                                        <strong class="gone">{% trans "FULLY BOOKED" %}</strong>
                                    {% else %}
                                        <strong class="gone">{% trans "SOLD OUT" %}</strong>
                                    {% endif %}
                                    {% if allow_waitinglist and item.allow_waitinglist %}
                                        <br/>
                                        {% trans "Waiting list" %}
                                    {% endif %}
                                    <br>
                                {% elif avail < 100 %}
                                    <strong class="unavailable">{% trans "Reserved" %}</strong>
                                    {% if allow_waitinglist and item.allow_waitinglist %}
                                        <br/>
                                        {% trans "Waiting list" %}
                                    {% endif %}
                                    <br>
                                {% endif %}
                                <button type="button" data-toggle="variations" class="btn btn-default btn-block js-only"
                                    data-label-alt="{% trans "Hide variants" %}"
                                    aria-expanded="false"
                                    aria-label="{% blocktrans trimmed with item=item.name count=item.available_variations|length %}Show {{count}} variants of {{ item }}{% endblocktrans %}">
                                    <i class="fa fa-angle-down collapse-indicator" aria-hidden="true"></i>
                                    <span>{% trans "Show variants" %}</span>
                                </button>
                            {% endif %}
                        </div>
                        <div class="clearfix"></div>
                    </div>
                    <div class="variations {% if not event.settings.show_variations_expanded %}variations-collapsed{% endif %}">
                        {% for var in item.available_variations %}
                            <article aria-labelledby="{{ id_prefix }}item-{{ item.pk }}-{{ var.pk }}-legend"{% if var.description %} aria-describedby="{{ id_prefix }}item-{{ item.pk }}-{{ var.pk }}-description"{% endif %} class="row product-row variation" id="{{ id_prefix }}item-{{ item.pk }}-{{ var.pk }}"
                            {% if not item.free_price %}
                                data-price="{% if event.settings.display_net_prices %}{{ var.display_price.net|unlocalize }}{% else %}{{ var.display_price.gross|unlocalize }}{% endif %}"
                            {% endif %}>
                                <div class="col-md-8 col-sm-6 col-xs-12">
                                    <h5 id="{{ id_prefix }}item-{{ item.pk }}-{{ var.pk }}-legend">{{ var }}</h5>
                                    {% if var.description %}
                                        <div id="{{ id_prefix }}item-{{ item.pk }}-{{ var.pk }}-description" class="variation-description">
                                            {{ var.description|localize|rich_text }}
                                        </div>
                                    {% endif %}
                                    {% if item.do_show_quota_left %}
                                        {% include "pretixpresale/event/fragment_quota_left.html" with avail=var.cached_availability %}
                                    {% endif %}
                                </div>
                                <div class="col-md-2 col-sm-3 col-xs-6 price">
                                    {% if var.original_price %}
                                        <p>
                                        <del><span class="sr-only">{% trans "Original price:" %}</span>
                                        {% if event.settings.display_net_prices %}
                                            {{ var.original_price.net|money:event.currency }}
                                        {% else %}
                                            {{ var.original_price.gross|money:event.currency }}
                                        {% endif %}
                                        </del>
                                        {% if item.free_price %}
                                            </p>
                                        {% else %}
                                            <ins><span class="sr-only">{% trans "New price:" %}</span>
                                        {% endif %}
                                    {% elif not item.free_price %}
                                        <p>
                                    {% endif %}
                                    {% if item.free_price %}
                                        <label class="sr-only" for="price-variation-{{ item.pk }}-{{ var.pk }}">{% blocktrans trimmed with item=var.value %}Modify price for {{ item }}{% endblocktrans %}</label>
                                        <div class="input-group input-group-price">
                                            <span class="input-group-addon">{{ event.currency }}</span>
                                            <input type="number" class="form-control input-item-price"
                                                   id="{{ id_prefix }}price-variation-{{ item.pk }}-{{ var.pk }}"
                                                   {% if not ev.presale_is_running %}disabled{% endif %}
                                                   placeholder="0"
                                                   min="{% if event.settings.display_net_prices %}{{ var.display_price.net|money_numberfield:event.currency }}{% else %}{{ var.display_price.gross|money_numberfield:event.currency }}{% endif %}"
                                                   name="{{ id_prefix }}price_{{ item.id }}_{{ var.id }}"
                                                   {% if var.suggested_price.gross != var.display_price.gross %}
                                                       {% if event.settings.display_net_prices %}
                                                           title="{% blocktrans trimmed with item=var.value price=var.display_price.net|money:event.currency %}Modify price for {{ item }}, at least {{ price }}{% endblocktrans %}"
                                                       {% else %}
                                                           title="{% blocktrans trimmed with item=var.value price=var.display_price.gross|money:event.currency %}Modify price for {{ item }}, at least {{ price }}{% endblocktrans %}"
                                                       {% endif %}
                                                   {% else %}
                                                       title="{% blocktrans trimmed with item=var.value %}Modify price for {{ item }}{% endblocktrans %}"
                                                   {% endif %}
                                                   step="any"
                                                   value="{% if event.settings.display_net_prices %}{{ var.suggested_price.net|money_numberfield:event.currency }}{% else %}{{ var.suggested_price.gross|money_numberfield:event.currency }}{% endif %}"
                                            >
                                        </div>
                                        <p>
                                    {% elif not var.display_price.gross %}
                                        {% if not item.mandatory_priced_addons or var.original_price %}
                                            <span class="text-uppercase">{% trans "free" context "price" %}</span>
                                        {% endif %}
                                    {% elif event.settings.display_net_prices %}
                                        {{ var.display_price.net|money:event.currency }}
                                    {% else %}
                                        {{ var.display_price.gross|money:event.currency }}
                                    {% endif %}
                                    {% if item.original_price or var.original_price %}
                                        </ins>
                                    {% endif %}
                                    {% if item.includes_mixed_tax_rate %}
                                        {% if event.settings.display_net_prices %}
                                            <small>{% trans "plus taxes" %}</small>
                                        {% else %}
                                            <small>{% trans "incl. taxes" %}</small>
                                        {% endif %}
                                    {% elif var.display_price.rate and var.display_price.gross and event.settings.display_net_prices %}
                                        <small data-toggle="tooltip" title="{% blocktrans trimmed with value=var.display_price.gross|money:event.currency %}{{ value }} incl. taxes{% endblocktrans %}" data-placement="bottom">
                                            {% blocktrans trimmed with rate=var.display_price.rate|floatformat:-2 name=var.display_price.name %}
                                                <strong>plus</strong> {{ rate }}% {{ name }}
                                            {% endblocktrans %}
                                        </small>
                                    {% elif var.display_price.rate and var.display_price.gross %}
                                        <small data-toggle="tooltip" title="{% blocktrans trimmed with value=var.display_price.net|money:event.currency %}{{ value }} without taxes{% endblocktrans %}" data-placement="bottom">
                                            {% blocktrans trimmed with rate=var.display_price.rate|floatformat:-2 name=var.display_price.name %}
                                                incl. {{ rate }}% {{ name }}
                                            {% endblocktrans %}
                                        </small>
                                    {% endif %}
                                    </p>
                                </div>
                                {% if var.cached_availability.0 == 100 and not item.current_unavailability_reason and not var.current_unavailability_reason %}
                                    <div class="col-md-2 col-sm-3 col-xs-6 availability-box available">
										{% if var.order_max == 1 %}
                                            <label class="btn btn-default btn-checkbox">
                                                <input type="checkbox" value="1"
                                                    {% if item.free_price %}
                                                       data-checked-onchange="price-variation-{{ item.pk }}-{{ var.pk }}"
                                                    {% endif %}
                                                       {% if not ev.presale_is_running %}disabled{% endif %}
                                                       id="{{ id_prefix }}variation_{{ item.id }}_{{ var.id }}"
                                                       name="{{ id_prefix }}variation_{{ item.id }}_{{ var.id }}"
                                                       aria-label="{% blocktrans with item=item.name var=var %}Add {{ item }}, {{ var }} to cart{% endblocktrans %}"
                                                       {% if var.description %} aria-describedby="{{ id_prefix }}item-{{ item.pk }}-{{ var.pk }}-description"{% endif %}>
                                                <i class="fa fa-shopping-cart" aria-hidden="true"></i>
                                                {% trans "Select" context "checkbox" %}
                                            </label>
                                        {% else %}
                                            <div class="input-item-count-group">
                                                <button type="button" data-step="-1" data-controls="{{ id_prefix }}variation_{{ item.id }}_{{ var.id }}" class="btn btn-default input-item-count-dec" aria-label="{% trans "Decrease quantity" %}"
                                                    {% if not ev.presale_is_running %}disabled{% endif %}>-</button>
                                                <input type="number" class="form-control input-item-count" placeholder="0" min="0"
                                                       {% if not ev.presale_is_running %}disabled{% endif %}
                                                        {% if item.free_price %}
                                                           data-checked-onchange="price-variation-{{ item.pk }}-{{ var.pk }}"
                                                        {% endif %}
                                                       max="{{ var.order_max }}"
                                                       id="{{ id_prefix }}variation_{{ item.id }}_{{ var.id }}"
                                                       name="{{ id_prefix }}variation_{{ item.id }}_{{ var.id }}"
                                                       aria-label="{% blocktrans with item=item.name var=var.name %}Quantity of {{ item }}, {{ var }} to order{% endblocktrans %}">
                                                <button type="button" data-step="1" data-controls="{{ id_prefix }}variation_{{ item.id }}_{{ var.id }}" class="btn btn-default input-item-count-inc" aria-label="{% trans "Increase quantity" %}"
                                                    {% if not ev.presale_is_running %}disabled{% endif %}>+</button>
                                            </div>
                                        {% endif %}
                                    </div>
                                {% else %}
                                    {% include "pretixpresale/event/fragment_availability.html" with price=var.display_price.gross avail=var.cached_availability.0 event=event item=item var=var %}
                                {% endif %}
                                <div class="clearfix"></div>
                            </article>
                        {% endfor %}
                    </div>
                </article>
            {% else %}
                <article aria-labelledby="{{ id_prefix }}item-{{ item.pk }}-legend"{% if item.description %} aria-describedby="{{ id_prefix }}item-{{ item.pk }}-description"{% endif %} class="row product-row simple" id="{{ id_prefix }}item-{{ item.pk }}"
                {% if not item.free_price %}
                    data-price="{% if event.settings.display_net_prices %}{{ item.display_price.net|unlocalize }}{% else %}{{ item.display_price.gross|unlocalize }}{% endif %}"
                {% endif %}>
                    <div class="col-md-8 col-sm-6 col-xs-12">
                        {% if item.picture %}
                            <a href="{{ item.picture.url }}" class="productpicture"
                               data-title="{{ item.name|force_escape|force_escape }}"
                                    {# Yes, double-escape to prevent XSS in lightbox #}
                               data-lightbox="{{ item.id }}"
                               aria-label="{% blocktrans trimmed with item=item.name %}Show full-size image of {{ item }}{% endblocktrans %}">
                                <img src="{{ item.picture|thumb:'60x60^' }}"
                                     alt="{{ item.name }}"/>
                            </a>
                        {% endif %}
                        <div class="product-description {% if item.picture %}with-picture{% endif %}">
                            <h4 id="{{ id_prefix }}item-{{ item.pk }}-legend">{{ item.name }}</h4>
                            {% if item.description %}
                                <div id="{{ id_prefix }}item-{{ item.pk }}-description" class="product-description">
                                    {{ item.description|localize|rich_text }}
                                </div>
                            {% endif %}
                            {% if item.do_show_quota_left %}
                                {% include "pretixpresale/event/fragment_quota_left.html" with avail=item.cached_availability %}
                            {% endif %}
                            {% if item.min_per_order and item.min_per_order > 1 %}
                                <p>
                                    <small>
                                        {% blocktrans trimmed with num=item.min_per_order %}
                                            minimum amount to order: {{ num }}
                                        {% endblocktrans %}
                                    </small>
                                </p>
                            {% endif %}
                        </div>
                    </div>
                    <div class="col-md-2 col-sm-3 col-xs-6 price">
                        {% if item.original_price %}
                            <p>
                            <del><span class="sr-only">{% trans "Original price:" %}</span>
                            {% if event.settings.display_net_prices %}
                                {{ item.original_price.net|money:event.currency }}
                            {% else %}
                                {{ item.original_price.gross|money:event.currency }}
                            {% endif %}
                            </del>
                            {% if item.free_price %}
                                </p>
                            {% else %}
                                <ins><span class="sr-only">{% trans "New price:" %}</span>
                            {% endif %}
                        {% elif not item.free_price %}
                            <p>
                        {% endif %}
                        {% if item.free_price %}
                            <div class="input-group input-group-price">
                                <label class="sr-only" for="price-item-{{ item.pk }}">{% blocktrans trimmed with item=item.name currency=event.currency %}Set price in {{ currency }} for {{ item }}{% endblocktrans %}</label>
                                <span class="input-group-addon" aria-hidden="true">{{ event.currency }}</span>
                                <input type="number" class="form-control input-item-price" placeholder="0"
                                       id="{{ id_prefix }}price-item-{{ item.pk }}"
                                       {% if not ev.presale_is_running %}disabled{% endif %}
                                       min="{% if event.settings.display_net_prices %}{{ item.display_price.net|money_numberfield:event.currency }}{% else %}{{ item.display_price.gross|money_numberfield:event.currency }}{% endif %}"
                                       name="{{ id_prefix }}price_{{ item.id }}"
                                       {% if item.suggested_price.gross != item.display_price.gross %}
                                           {% if event.settings.display_net_prices %}
                                                title="{% blocktrans trimmed with item=item.name price=item.display_price.net|money:event.currency %}Modify price for {{ item }}, at least {{ price }}{% endblocktrans %}"
                                           {% else %}
                                               title="{% blocktrans trimmed with item=item.name price=item.display_price.gross|money:event.currency %}Modify price for {{ item }}, at least {{ price }}{% endblocktrans %}"
                                           {% endif %}
                                       {% else %}
                                           title="{% blocktrans trimmed with item=item.name %}Modify price for {{ item }}{% endblocktrans %}"
                                       {% endif %}
                                       value="{% if event.settings.display_net_prices %}{{ item.suggested_price.net|money_numberfield:event.currency }}{% else %}{{ item.suggested_price.gross|money_numberfield:event.currency }}{% endif %}"
                                       step="any">
                            </div>
                            <p>
                        {% elif not item.display_price.gross %}
                            {% if not item.mandatory_priced_addons or item.original_price %}
                                <span class="text-uppercase">{% trans "free" context "price" %}</span>
                            {% endif %}
                        {% elif event.settings.display_net_prices %}
                            {{ item.display_price.net|money:event.currency }}
                        {% else %}
                            {{ item.display_price.gross|money:event.currency }}
                        {% endif %}
                        {% if item.original_price %}
                            </ins>
                        {% endif %}
                        {% if item.includes_mixed_tax_rate %}
                            {% if event.settings.display_net_prices %}
                                <small>{% trans "plus taxes" %}</small>
                            {% else %}
                                <small>{% trans "incl. taxes" %}</small>
                            {% endif %}
                        {% elif item.display_price.rate and item.display_price.gross and event.settings.display_net_prices %}
                            <small data-toggle="tooltip" title="{% blocktrans trimmed with value=item.display_price.gross|money:event.currency %}{{ value }} incl. taxes{% endblocktrans %}" data-placement="bottom">
                                {% blocktrans trimmed with rate=item.display_price.rate|floatformat:-2 name=item.display_price.name %}
                                    <strong>plus</strong> {{ rate }}% {{ name }}
                                {% endblocktrans %}
                            </small>
                        {% elif item.display_price.rate and item.display_price.gross %}
                            <small data-toggle="tooltip" title="{% blocktrans trimmed with value=item.display_price.net|money:event.currency %}{{ value }} without taxes{% endblocktrans %}" data-placement="bottom">
                                {% blocktrans trimmed with rate=item.display_price.rate|floatformat:-2 name=item.display_price.name %}
                                    incl. {{ rate }}% {{ name }}
                                {% endblocktrans %}
                            </small>
                        {% endif %}
                        </p>
                    </div>
                    {% if item.cached_availability.0 == 100 and not item.current_unavailability_reason %}
                        <div class="col-md-2 col-sm-3 col-xs-6 availability-box available">
							{% if item.order_max == 1 %}
                                <label class="btn btn-default btn-checkbox">
                                    <input type="checkbox" value="1" {% if itemnum == 1 %}checked{% endif %}
                                        {% if item.free_price %}
                                           data-checked-onchange="price-item-{{ item.pk }}"
                                        {% endif %}
                                           {% if not ev.presale_is_running %}disabled{% endif %}
                                           name="{{ id_prefix }}item_{{ item.id }}" id="{{ id_prefix }}item_{{ item.id }}"
                                           aria-label="{% blocktrans with item=item.name %}Add {{ item }} to cart{% endblocktrans %}"
                                           {% if item.description %} aria-describedby="{{ id_prefix }}item-{{ item.id }}-description"{% endif %}>
                                        <i class="fa fa-shopping-cart" aria-hidden="true"></i>
                                        {% trans "Select" context "checkbox" %}
                                </label>
                            {% else %}
                                <div class="input-item-count-group">
                                    <button type="button" data-step="-1" data-controls="{{ id_prefix }}item_{{ item.id }}" class="btn btn-default input-item-count-dec" aria-label="{% trans "Decrease quantity" %}"
                                        {% if not ev.presale_is_running %}disabled{% endif %}>-</button>
                                    <input type="number" class="form-control input-item-count" placeholder="0" min="0"
                                           {% if not ev.presale_is_running %}disabled{% endif %}
                                           {% if itemnum == 1 %}value="1"{% endif %}
                                            {% if item.free_price %}
                                               data-checked-onchange="price-item-{{ item.pk }}"
                                            {% endif %}
                                           max="{{ item.order_max }}"
                                           name="{{ id_prefix }}item_{{ item.id }}"
                                           id="{{ id_prefix }}item_{{ item.id }}"
                                           aria-label="{% blocktrans with item=item.name %}Quantity of {{ item }} to order{% endblocktrans %}"
                                           {% if item.description %} aria-describedby="{{ id_prefix }}item-{{ item.id }}-description"{% endif %}>
                                    <button type="button" data-step="1" data-controls="{{ id_prefix }}item_{{ item.id }}" class="btn btn-default input-item-count-inc" aria-label="{% trans "Increase quantity" %}"
                                        {% if not ev.presale_is_running %}disabled{% endif %}>+</button>
                                </div>
                            {% endif %}
                        </div>
                    {% else %}
                        {% include "pretixpresale/event/fragment_availability.html" with price=item.display_price.gross avail=item.cached_availability.0 event=event item=item var=0 %}
                    {% endif %}
                    <div class="clearfix"></div>
                </article>
            {% endif %}
        {% endfor %}
    </section>
{% endwith %}{% endfor %}<|MERGE_RESOLUTION|>--- conflicted
+++ resolved
@@ -5,30 +5,18 @@
 {% load thumb %}
 {% load eventsignal %}
 {% load rich_text %}
-<<<<<<< HEAD
 {% for tup in items_by_category %}{% with category=tup.0 items=tup.1 id_prefix=tup.2 %}
-    <section {% if category %}aria-labelledby="{{ id_prefix }}category-{{ category.id }}"{% else %}aria-label="{% trans "Uncategorized items" %}"{% endif %}{% if category.description %} aria-describedby="{{ id_prefix }}category-info-{{ category.id }}"{% endif %}>
-        {% if category %}
+    {% if category %}
+        <section aria-labelledby="{{ id_prefix }}category-{{ category.id }}"{% if category.description %} aria-describedby="{{ id_prefix }}category-info-{{ category.id }}"{% endif %}>
             <h3 id="{{ id_prefix }}category-{{ category.id }}">{{ category.name }}</h3>
             {% if category.description %}
                 <div id="{{ id_prefix }}category-info-{{ category.id }}">{{ category.description|localize|rich_text }}</div>
             {% endif %}
-        {% endif %}
+    {% else %}
+        <section aria-labelledby="{{ id_prefix }}category-none">
+            <h3 id="{{ id_prefix }}category-none" class="sr-only">{% trans "Uncategorized items" %}</h3>
+    {% endif %}
         {% for item in items %}
-=======
-{% for tup in items_by_category %}
-    {% if tup.0 %}
-        <section aria-labelledby="category-{{ tup.0.id }}"{% if tup.0.description %} aria-describedby="category-info-{{ tup.0.id }}"{% endif %}>
-            <h3 id="category-{{ tup.0.id }}">{{ tup.0.name }}</h3>
-            {% if tup.0.description %}
-                <div id="category-info-{{ tup.0.id }}">{{ tup.0.description|localize|rich_text }}</div>
-            {% endif %}
-    {% else %}
-        <section aria-labelledby="category-none">
-            <h3 id="category-none" class="sr-only">{% trans "Uncategorized items" %}</h3>
-    {% endif %}
-        {% for item in tup.1 %}
->>>>>>> b1bfa1ac
             {% if item.has_variations %}
                 <article aria-labelledby="{{ id_prefix }}item-{{ item.pk }}-legend"{% if item.description %} aria-describedby="{{ id_prefix }}item-{{ item.pk }}-description"{% endif %} class="item-with-variations{% if event.settings.show_variations_expanded %} details-open{% endif %}" id="{{ id_prefix }}item-{{ item.pk }}">
                     <div class="row product-row headline">
